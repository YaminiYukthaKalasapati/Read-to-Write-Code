/*
 * Licensed to the Apache Software Foundation (ASF) under one or more
 * contributor license agreements.  See the NOTICE file distributed with
 * this work for additional information regarding copyright ownership.
 * The ASF licenses this file to You under the Apache License, Version 2.0
 * (the "License"); you may not use this file except in compliance with
 * the License.  You may obtain a copy of the License at
 *
 *   http://www.apache.org/licenses/LICENSE-2.0
 *
 * Unless required by applicable law or agreed to in writing, software
 * distributed under the License is distributed on an "AS IS" BASIS,
 * WITHOUT WARRANTIES OR CONDITIONS OF ANY KIND, either express or implied.
 * See the License for the specific language governing permissions and
 * limitations under the License.
 * 
 */

package org.apache.jmeter.config;

import java.io.Serializable;

import org.apache.jmeter.testelement.AbstractTestElement;
import org.apache.jmeter.testelement.property.StringProperty;
import org.apache.jorphan.logging.LoggingManager;
import org.apache.log.Logger;

/**
 * Class representing an argument. Each argument consists of a name/value pair,
 * as well as (optional) metadata.
 * 
 * @author Michael Stover
 * @author Mark Walsh
 */
public class Argument extends AbstractTestElement implements Serializable {
<<<<<<< HEAD
    private static Logger log = LoggingManager.getLoggerForClass();
	/** Name used to store the argument's name. */
=======
 	/** Name used to store the argument's name. */
>>>>>>> 468f6f96
	public static final String ARG_NAME = "Argument.name";

	/** Name used to store the argument's value. */
	public static final String VALUE = "Argument.value";

	/** Name used to store the argument's metadata. */
	public static final String METADATA = "Argument.metadata";

	/**
	 * Create a new Argument without a name, value, or metadata.
	 */
	public Argument() {
	}

	/**
	 * Create a new Argument with the specified name and value, and no metadata.
	 * 
	 * @param name
	 *            the argument name
	 * @param value
	 *            the argument value
	 */
	public Argument(String name, String value) {
		setProperty(new StringProperty(ARG_NAME, name));
		setProperty(new StringProperty(VALUE, value));
	}

	/**
	 * Create a new Argument with the specified name, value, and metadata.
	 * 
	 * @param name
	 *            the argument name
	 * @param value
	 *            the argument value
	 * @param metadata
	 *            the argument metadata
	 */
	public Argument(String name, String value, String metadata) {
		setProperty(new StringProperty(ARG_NAME, name));
		setProperty(new StringProperty(VALUE, value));
		setProperty(new StringProperty(METADATA, metadata));
	}

	/**
	 * Set the name of the Argument.
	 * 
	 * @param newName
	 *            the new name
	 */
	public void setName(String newName) {
		setProperty(new StringProperty(ARG_NAME, newName));
	}

	/**
	 * Get the name of the Argument.
	 * 
	 * @return the attribute's name
	 */
	public String getName() {
		return getPropertyAsString(ARG_NAME);
	}

	/**
	 * Sets the value of the Argument.
	 * 
	 * @param newValue
	 *            the new value
	 */
	public void setValue(String newValue) {
		setProperty(new StringProperty(VALUE, newValue));
	}

	/**
	 * Gets the value of the Argument object.
	 * 
	 * @return the attribute's value
	 */
	public String getValue() {
		return getPropertyAsString(VALUE);
	}

	/**
	 * Sets the Meta Data attribute of the Argument.
	 * 
	 * @param newMetaData
	 *            the new metadata
	 */
	public void setMetaData(String newMetaData) {
		setProperty(new StringProperty(METADATA, newMetaData));
	}

	/**
	 * Gets the Meta Data attribute of the Argument.
	 * 
	 * @return the MetaData value
	 */
	public String getMetaData() {
		return getPropertyAsString(METADATA);
	}

	public String toString() {
		return getName() + getMetaData() + getValue();
	}
}<|MERGE_RESOLUTION|>--- conflicted
+++ resolved
@@ -22,8 +22,6 @@
 
 import org.apache.jmeter.testelement.AbstractTestElement;
 import org.apache.jmeter.testelement.property.StringProperty;
-import org.apache.jorphan.logging.LoggingManager;
-import org.apache.log.Logger;
 
 /**
  * Class representing an argument. Each argument consists of a name/value pair,
@@ -33,12 +31,7 @@
  * @author Mark Walsh
  */
 public class Argument extends AbstractTestElement implements Serializable {
-<<<<<<< HEAD
-    private static Logger log = LoggingManager.getLoggerForClass();
-	/** Name used to store the argument's name. */
-=======
  	/** Name used to store the argument's name. */
->>>>>>> 468f6f96
 	public static final String ARG_NAME = "Argument.name";
 
 	/** Name used to store the argument's value. */

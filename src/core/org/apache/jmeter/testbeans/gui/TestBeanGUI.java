--- conflicted
+++ resolved
@@ -136,13 +136,8 @@
 	}
 
 	// Dummy for JUnit test
-<<<<<<< HEAD
-	TestBeanGUI() {
-		log.warn("Only for use in testing");
-=======
 	public TestBeanGUI() {
 		log.warn("Constructor only for use in testing");// $NON-NLS-1$
->>>>>>> 468f6f96
 	}
 
 	public TestBeanGUI(Class testBeanClass) {
